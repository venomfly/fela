--- conflicted
+++ resolved
@@ -1,12 +1,7 @@
 import { createElement, PropTypes } from 'react'
 
-<<<<<<< HEAD
-export default function createComponent(rule, type = 'div', passThroughProps = {}, _displayName) {
-  const component = ({ children, className, style, id, ...felaProps }, { renderer, theme, flat }) => {
-=======
 export default function createComponent(rule, type = 'div', passThroughProps = {}) {
-  const component = ({ children, className, style, passThrough, ...felaProps }, { renderer }) => {
->>>>>>> 01cdbb78
+  const FelaComponent = ({ children, className, style, passThrough, ...felaProps }, { renderer, theme, flat }) => {
 
     // filter props to extract props to pass through
     const componentProps = Object.keys({
@@ -23,31 +18,23 @@
     componentProps.style = style
 
     const cls = className ? className + ' ' : ''
-<<<<<<< HEAD
     componentProps.className = cls + renderer.renderRule(rule, {
       ...(flat && theme),
       ...felaProps,
       theme: (!flat && theme) || { }
-    }, _displayName)
-=======
-    componentProps.className = cls + renderer.renderRule(rule, felaProps)
->>>>>>> 01cdbb78
+    })
 
     return createElement(type, componentProps, children)
   }
 
-<<<<<<< HEAD
-  component.contextTypes = {
+  FelaComponent.contextTypes = {
     renderer: PropTypes.object,
     theme: PropTypes.object,
     flat: PropTypes.bool
   }
-=======
-  component.contextTypes = { renderer: PropTypes.object }
 
   // use the rule name as display name to better debug with react inspector
-  component.displayName = rule.name && rule.name || 'FelaComponent'
->>>>>>> 01cdbb78
+  FelaComponent.displayName = rule.name && rule.name || 'FelaComponent'
 
   return component
 }